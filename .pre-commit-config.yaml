# See https://pre-commit.com for more information
# See https://pre-commit.com/hooks.html for more hooks
repos:
-   repo: https://github.com/pre-commit/pre-commit-hooks
    rev: v5.0.0
    hooks:
    -   id: trailing-whitespace
    -   id: end-of-file-fixer
    -   id: check-yaml
    -   id: check-added-large-files
    -   id: check-json
-   repo: https://github.com/charliermarsh/ruff-pre-commit
    rev: v0.6.8
    hooks:
    -   id: ruff
        args: [--fix, --exit-non-zero-on-fix]
-   repo: https://github.com/python-jsonschema/check-jsonschema
<<<<<<< HEAD
    rev: '0.28.3'
=======
    rev: '0.29.3'
>>>>>>> ce2dbc4a
    hooks:
    -   id: check-github-workflows
        args: ["--verbose"]
    -   id: check-renovate
        args: ["--verbose"]<|MERGE_RESOLUTION|>--- conflicted
+++ resolved
@@ -15,11 +15,7 @@
     -   id: ruff
         args: [--fix, --exit-non-zero-on-fix]
 -   repo: https://github.com/python-jsonschema/check-jsonschema
-<<<<<<< HEAD
-    rev: '0.28.3'
-=======
     rev: '0.29.3'
->>>>>>> ce2dbc4a
     hooks:
     -   id: check-github-workflows
         args: ["--verbose"]
