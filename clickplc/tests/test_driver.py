--- conflicted
+++ resolved
@@ -1,9 +1,6 @@
 """Test the driver correctly parses a tags file and responds with correct data."""
 import asyncio
-<<<<<<< HEAD
 import contextlib
-=======
->>>>>>> 7c919a38
 from unittest import mock
 
 import pytest
@@ -11,7 +8,7 @@
 try:
     from pymodbus.server import ModbusTcpServer
 except ImportError:
-    from pymodbus.server.async_io import ModbusTcpServer
+    from pymodbus.server.async_io import ModbusTcpServer  # type: ignore[no-redef]
 
 from clickplc import ClickPLC, command_line
 from clickplc.mock import ClickPLC as MockClickPLC
