--- conflicted
+++ resolved
@@ -53,13 +53,9 @@
             timeout (optional): Timeout when communicating with PLC. Default 1s.
 
         """
-<<<<<<< HEAD
         super().__init__(address, timeout, interfacetype)
         self.bigendian = Endian.BIG if self.pymodbus35plus else Endian.Big  # type:ignore[attr-defined]
         self.lilendian = Endian.LITTLE if self.pymodbus35plus else Endian.Little  # type:ignore[attr-defined]
-=======
-        super().__init__(address, timeout)
->>>>>>> 0d86b923
         self.tags = self._load_tags(tag_filepath)
         self.active_addresses = self._get_address_ranges(self.tags)
 
@@ -460,7 +456,6 @@
         address = 28672 + 2 * (start - 1)
         count = 2 * (1 if end is None else (end - start + 1))
         registers = await self.read_registers(address, count)
-<<<<<<< HEAD
         decoder = BinaryPayloadDecoder.fromRegisters(registers,
                                                      byteorder=self.bigendian,
                                                      wordorder=self.lilendian)
@@ -578,18 +573,7 @@
 
         return _values
 
-    async def _get_td(self, start: int, end: int | None) -> dict:
-=======
-        # pack the pairs of 16-bit registers (little-endian) and then unpack as 32-byte floats
-        packed = struct.pack(f'<{count}H', *registers)
-        values = struct.unpack(f'<{count // 2}f', packed)
-        if count == 2:
-            return values[0]
-        return {f'df{start + n}': v
-                for n, v in enumerate(values)}
-
     async def _get_td(self, start: int, end: int | None) -> dict | int:
->>>>>>> 0d86b923
         """Read TD registers. Called by `get`.
 
         TD entries start at Modbus address 45056 (45057 in the Click software's
