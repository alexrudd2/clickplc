"""Base functionality for modbus communication.

Distributed under the GNU General Public License v2
Copyright (C) 2022 NuMat Technologies
"""
from __future__ import annotations

import asyncio
from enum import Enum
from typing import Any, Literal

import pymodbus.exceptions

try:
    from pymodbus.client import AsyncModbusSerialClient, AsyncModbusTcpClient  # 3.x
except ImportError:  # 2.4.x - 2.5.x
    from pymodbus.client.asynchronous.async_io import (  # type: ignore
        ReconnectingAsyncioModbusSerialClient,
        ReconnectingAsyncioModbusTcpClient,
    )



class AsyncioModbusClient:
    """A generic asyncio client.

    This expands upon the pymodbus AsyncModbusTcpClient by
    including standard timeouts, async context manager, and queued requests.
    """

    def __init__(self,
                 address,
                 timeout=1,
                 interfacetype: Literal["TCP", "Serial"] = "TCP",
                 *,
                 baudrate=38400,
                 parity='O',
                 stopbits=1,
                 bytesize=8):
        """Set up communication parameters."""
        self.ip = address
        self.port = 5020 if address == '127.0.0.1' else 502  # pymodbus simulator is 127.0.0.1:5020
        self.timeout = timeout
        self._detect_pymodbus_version()
<<<<<<< HEAD
        if self.pymodbus30plus and interfacetype == "TCP":
            self.client = AsyncModbusTcpClient(address, timeout=timeout)  # pyright: ignore [reportPossiblyUnboundVariable]
        elif self.pymodbus30plus and interfacetype == "Serial":
            self.client = AsyncModbusSerialClient(
                port=address,
                timeout=timeout,
                baudrate=baudrate,
                bytesize=bytesize,
                parity=parity,
                stopbits=stopbits
            )
        elif interfacetype == "TCP":  # 2.x
=======
        if self.pymodbus30plus:
            self.client = AsyncModbusTcpClient(address, timeout=timeout, port=self.port)  # pyright: ignore [reportPossiblyUnboundVariable]
        else:  # 2.x
>>>>>>> 4535f4fb
            self.client = ReconnectingAsyncioModbusTcpClient()  # pyright: ignore [reportPossiblyUnboundVariable]
        elif interfacetype == "Serial":
            self.client = ReconnectingAsyncioModbusSerialClient() # pyright: ignore [reportPossiblyUnboundVariable]
        self.lock = asyncio.Lock()
        self.connectTask = asyncio.create_task(self._connect())

    async def __aenter__(self):
        """Asynchronously connect with the context manager."""
        return self

    async def __aexit__(self, *args) -> None:
        """Provide exit to the context manager."""
        await self._close()

    def _detect_pymodbus_version(self) -> None:
        """Detect various pymodbus versions."""
        self.pymodbus30plus = int(pymodbus.__version__[0]) == 3
        self.pymodbus32plus = self.pymodbus30plus and int(pymodbus.__version__[2]) >= 2
        self.pymodbus33plus = self.pymodbus30plus and int(pymodbus.__version__[2]) >= 3
        self.pymodbus35plus = self.pymodbus30plus and int(pymodbus.__version__[2]) >= 5

    async def _connect(self) -> None:
        """Start asynchronous reconnect loop."""
        try:
            if self.pymodbus30plus:
                await asyncio.wait_for(self.client.connect(), timeout=self.timeout)  # 3.x
            else:  # 2.4.x - 2.5.x
                await self.client.start(host=self.ip, port=self.port)  # type: ignore[attr-defined]
        except Exception as e:
            raise OSError(f"Could not connect to '{self.ip}'.") from e

    async def read_coils(self, address: int, count):
        """Read modbus output coils (0 address prefix)."""
        return await self._request('read_coils', address=address, count=count)

    async def read_registers(self, address: int, count):
        """Read modbus registers.

        The Modbus protocol doesn't allow responses longer than 250 bytes
        (ie. 125 registers, 62 DF addresses), which this function manages by
        chunking larger requests.
        """
        registers = []
        while count > 124:
            r = await self._request('read_holding_registers', address=address, count=124)
            registers += r.registers
            address, count = address + 124, count - 124
        r = await self._request('read_holding_registers', address=address, count=count)
        registers += r.registers
        return registers
    

    def _convert_from_registers(
            self,
            registers: list[int],
            data_type: Any,
            word_order: Literal['big', 'little'] = 'big',
            string_encoding: str = 'utf-8'
            ) -> int | float | str | list[bool] | list[int] | list[float]:
        return self.client.convert_from_registers(
            registers,
            data_type,
            word_order=word_order,
            string_encoding=string_encoding
        )

    async def write_coils(self, address: int, values):
        """Write modbus coils."""
        await self._request('write_coils', address=address, values=values)

    async def write_registers(self, address: int, values):
        """Write modbus registers.

        The Modbus protocol doesn't allow requests longer than 250 bytes
        (ie. 125 registers, 62 DF addresses), which this function manages by
        chunking larger requests.
        """
        while len(values) > 62:
            await self._request('write_registers', address=address, values=values)
            address, values = address + 124, values[62:]
        await self._request('write_registers', address=address, values=values)

    async def _request(self, method, *args, **kwargs):
        """Send a request to the device and awaits a response.

        This mainly ensures that requests are sent serially, as the Modbus
        protocol does not allow simultaneous requests (it'll ignore any
        request sent while it's processing something). The driver handles this
        by assuming there is only one client instance. If other clients
        exist, other logic will have to be added to either prevent or manage
        race conditions.
        """
        await self.connectTask
        async with self.lock:
            try:
                if self.pymodbus32plus:  # noqa: SIM108
                    future = getattr(self.client, method)
                else:
                    future = getattr(self.client.protocol, method)  # type: ignore[attr-defined]
                return await future(*args, **kwargs)
            except (asyncio.TimeoutError, pymodbus.exceptions.ConnectionException) as e:
                raise TimeoutError("Not connected to PLC.") from e

    async def _close(self):
        """Close the TCP connection."""
        if self.pymodbus33plus:
            self.client.close()  # 3.3.x
        elif self.pymodbus30plus:
            await self.client.close()  # type: ignore  # 3.0.x - 3.2.x
        else:  # 2.4.x - 2.5.x
            self.client.stop()  # type: ignore[attr-defined]<|MERGE_RESOLUTION|>--- conflicted
+++ resolved
@@ -42,9 +42,8 @@
         self.port = 5020 if address == '127.0.0.1' else 502  # pymodbus simulator is 127.0.0.1:5020
         self.timeout = timeout
         self._detect_pymodbus_version()
-<<<<<<< HEAD
         if self.pymodbus30plus and interfacetype == "TCP":
-            self.client = AsyncModbusTcpClient(address, timeout=timeout)  # pyright: ignore [reportPossiblyUnboundVariable]
+            self.client = AsyncModbusTcpClient(address, timeout=timeout, port=self.port)  # pyright: ignore [reportPossiblyUnboundVariable]
         elif self.pymodbus30plus and interfacetype == "Serial":
             self.client = AsyncModbusSerialClient(
                 port=address,
@@ -55,11 +54,6 @@
                 stopbits=stopbits
             )
         elif interfacetype == "TCP":  # 2.x
-=======
-        if self.pymodbus30plus:
-            self.client = AsyncModbusTcpClient(address, timeout=timeout, port=self.port)  # pyright: ignore [reportPossiblyUnboundVariable]
-        else:  # 2.x
->>>>>>> 4535f4fb
             self.client = ReconnectingAsyncioModbusTcpClient()  # pyright: ignore [reportPossiblyUnboundVariable]
         elif interfacetype == "Serial":
             self.client = ReconnectingAsyncioModbusSerialClient() # pyright: ignore [reportPossiblyUnboundVariable]
